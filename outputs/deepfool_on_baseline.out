--- conflicted
+++ resolved
@@ -6,14 +6,13 @@
 Initialization done
 Start testing
 Using test loader
-<<<<<<< HEAD
 Test: 0/10000 (0%)	Loss: 1.507616, Cross Entropy: 1.507616, Reg: 0.000000
 Elapsed time (s): 2.7798101902008057
 Memory usage (GB): 2.584136962890625
 Test set: Average loss: 1.5020, Average cross entropy: 1.5020, Average reg: 0.0000, Accuracy: 9612/10000 (96%), Robust accuracy: 79/10000 (1%)
 
 
--------------------------------------------------------------------------------------------------------
+------------------------------------------------------------------------------------------------------
 
 
 Using cpu
@@ -48,7 +47,11 @@
 Elapsed time (s): 80.38964438438416
 Memory usage (GB): 0.5247154235839844
 Test set: Average loss: 1.5020, Average cross entropy: 1.5020, Average reg: 0.0000, Accuracy: 9612/10000 (96%), Robust accuracy: 46/9612 (0%)
-=======
+
+
+------------------------------------------------------------------------------------------------------
+
+
 Test: 0/10000 (0%)      Loss: 1.536356, Cross Entropy: 1.536356, Reg: 0.000000
 Elapsed time (s): 2.466845750808716
 Memory usage (GB): 2.582195281982422
@@ -70,5 +73,4 @@
 Test: 9600/10000 (96%)  Loss: 0.212630, Cross Entropy: 0.212630, Reg: 0.000000
 Elapsed time (s): 279.2773234844208
 Memory usage (GB): 2.5826148986816406
-Test set: Average loss: 0.2452, Average cross entropy: 0.2452, Average reg: 0.0000, Accuracy: 9612/10000 (96%), Robust accuracy: 4152/9612 (43%)
->>>>>>> e1f8496a
+Test set: Average loss: 0.2452, Average cross entropy: 0.2452, Average reg: 0.0000, Accuracy: 9612/10000 (96%), Robust accuracy: 4152/9612 (43%)