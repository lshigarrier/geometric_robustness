import os
import torch
from mnist_utils import load_yaml
import torch.nn as nn
import numpy as np
from mnist_model import Lenet
import matplotlib.pyplot as plt
<<<<<<< HEAD

=======
plt.style.use('seaborn-deep')
from torchvision import datasets, transforms
>>>>>>> 128e6fbc

def parseval_orthonormal_constraint(model, beta = 0.0003, percent_of_rows = 1):
    # From paper: https://arxiv.org/pdf/1704.08847.pdf
    with torch.no_grad():
        state_dict = model.state_dict()
        for name, param in model.named_parameters():
            module = getattr(model, name.split('.')[0])

            # Scaling factor for 2D convs in https://www.duo.uio.no/bitstream/handle/10852/69487/master_mathialo.pdf?sequence=1
            if isinstance(module, nn.Conv2d):
                k = float(module.kernel_size[0])
                rescale_factor = 1.0 # 2*k + 1
            else:
                rescale_factor = 1.0

            # Constraint
            if 'weight' in name:
                # Flatten
                w = param.view(param.size(0), -1) if 'conv' in name else param

                # Sample 30% of Rows
                S = torch.from_numpy(np.random.binomial(1, percent_of_rows, (w.size(0)))).bool()

                # Update from orginal paper
                w[S,:] = ((1 + beta) * w[S,:]) - ((beta / rescale_factor) * torch.mm(w[S,:], torch.mm(w[S,:].T, w[S,:])))

                # Set parameters
                state_dict[name] = w.view_as(param)

        model.load_state_dict(state_dict)

    return model

<<<<<<< HEAD

def check_parseval_tightness(model, save_path):
=======
def check_parseval_tightness(model, save_path, comparison_model = None):
>>>>>>> 128e6fbc
    # From paper: https://arxiv.org/pdf/1704.08847.pdf

    num_layers = len(list(model.named_parameters()))
    named_parameters = iter(model.named_parameters())

<<<<<<< HEAD
                # Sample 30% of Rows
                p = min(800 / w.size(0), 1)
                S = torch.from_numpy(np.random.binomial(1, p, (w.size(0)))).bool()

                # Update from orginal paper
                wTw_eigvalues, _ = torch.linalg.eig(torch.mm(w[S], w[S].T))

                a = wTw_eigvalues.real.cpu().tolist()
                max_singular_value.append(max(a))

                # if count == 0:
                    
                #     # print(, min(a), np.mean(a), np.std(a))
                #     # print(torch.min(wTw_eigvalues.real), torch.max(wTw_eigvalues.real), wTw_eigvalues.size(), wTw_eigvalues.real.mean().item(), wTw_eigvalues.real.std().item())
                #     # exit()
                #     plt.hist(max(a), bins=1, range = (0,max(a)), alpha=0.6, label=name)
                #     fig.savefig(save_path)
                #     break

                count += 1
        # plt.legend(loc='upper right')
        plt.hist(max_singular_value, bins=40, range = (0,max(max_singular_value) + 2), alpha=0.6, label=name)
        fig.savefig(save_path)
        print(max_singular_value)

=======
    if comparison_model:
        assert num_layers == len(list(comparison_model.named_parameters())), "Comparison model must have same number of parameters..."
        comparison_named_parameters = iter(comparison_model.named_parameters())

    
    with torch.no_grad():
        for i in range(num_layers):
            
            name, param = next(named_parameters)

            if comparison_model:
                comparison_name, comparison_param = next(comparison_named_parameters)

            if 'weight' in name:
                # Flatten
                w = param.view(param.size(0), -1) if 'conv' in name else param
                singular_values = torch.linalg.svdvals(w).cpu().numpy()

                fig = plt.figure()
                
                if comparison_model:
                    comparison_w = comparison_param.view(comparison_param.size(0), -1) if 'conv' in comparison_name else comparison_param
                    comparison_singular_values = torch.linalg.svdvals(comparison_w).cpu().numpy()

                    # Plot
                    bins = np.linspace(0, max(max(singular_values), max(comparison_singular_values)), 30)
                    plt.hist([singular_values, comparison_singular_values], bins=bins, range = (0, max(max(singular_values), max(comparison_singular_values))), alpha=0.6, label=["Regular", "Parseval"])
                    plt.legend(loc='upper right')
                else:
                    bins = np.linspace(0, max(singular_values), 30)
                    plt.hist(singular_values, bins=bins, range = (0, max(singular_values)), alpha=0.6, label=name, color='blue')

                fig.savefig(save_path + "_layer_" + name + ".png")
        
if __name__ == '__main__':
>>>>>>> 128e6fbc

def main():
    # Load configurations
    param = load_yaml('param_iso')

    # Declare CPU/GPU useage
    if param['gpu_number'] is not None:
        os.environ["CUDA_DEVICE_ORDER"]     = "PCI_BUS_ID"
        os.environ["CUDA_VISIBLE_DEVICES"]  = param['gpu_number']
    device = torch.device("cuda" if torch.cuda.is_available() else "cpu")

    # Load architecture
    model = Lenet(param).to(device)
    parseval_model = Lenet(param).to(device)

    # load parameters from file
    model.load_state_dict(torch.load(f'models/{param["name"]}/{"baseline.pt"}', map_location='cpu'))
    model.eval()

<<<<<<< HEAD
    parseval_model.load_state_dict(torch.load(f'models/{param["name"]}/{"parseval.pt"}', map_location='cpu'))
=======
    parseval_model.load_state_dict(torch.load(f'models/isometry/{param["name"]}/{"00010.pt"}', map_location='cpu'))
>>>>>>> 128e6fbc
    parseval_model.eval()

    # Check tightness
    check_parseval_tightness(   model = model, 
                                comparison_model = parseval_model,
                                save_path = "img/parseval_tightness/comparison")

<<<<<<< HEAD
    print("Parseval")
    check_parseval_tightness(parseval_model, "img/parseval_tightness/parseval.png")


if __name__ == '__main__':
    main()
=======
>>>>>>> 128e6fbc
    <|MERGE_RESOLUTION|>--- conflicted
+++ resolved
@@ -5,12 +5,8 @@
 import numpy as np
 from mnist_model import Lenet
 import matplotlib.pyplot as plt
-<<<<<<< HEAD
+plt.style.use('seaborn-deep')
 
-=======
-plt.style.use('seaborn-deep')
-from torchvision import datasets, transforms
->>>>>>> 128e6fbc
 
 def parseval_orthonormal_constraint(model, beta = 0.0003, percent_of_rows = 1):
     # From paper: https://arxiv.org/pdf/1704.08847.pdf
@@ -21,7 +17,7 @@
 
             # Scaling factor for 2D convs in https://www.duo.uio.no/bitstream/handle/10852/69487/master_mathialo.pdf?sequence=1
             if isinstance(module, nn.Conv2d):
-                k = float(module.kernel_size[0])
+                # k = float(module.kernel_size[0])
                 rescale_factor = 1.0 # 2*k + 1
             else:
                 rescale_factor = 1.0
@@ -44,49 +40,17 @@
 
     return model
 
-<<<<<<< HEAD
 
-def check_parseval_tightness(model, save_path):
-=======
 def check_parseval_tightness(model, save_path, comparison_model = None):
->>>>>>> 128e6fbc
     # From paper: https://arxiv.org/pdf/1704.08847.pdf
 
     num_layers = len(list(model.named_parameters()))
     named_parameters = iter(model.named_parameters())
 
-<<<<<<< HEAD
-                # Sample 30% of Rows
-                p = min(800 / w.size(0), 1)
-                S = torch.from_numpy(np.random.binomial(1, p, (w.size(0)))).bool()
-
-                # Update from orginal paper
-                wTw_eigvalues, _ = torch.linalg.eig(torch.mm(w[S], w[S].T))
-
-                a = wTw_eigvalues.real.cpu().tolist()
-                max_singular_value.append(max(a))
-
-                # if count == 0:
-                    
-                #     # print(, min(a), np.mean(a), np.std(a))
-                #     # print(torch.min(wTw_eigvalues.real), torch.max(wTw_eigvalues.real), wTw_eigvalues.size(), wTw_eigvalues.real.mean().item(), wTw_eigvalues.real.std().item())
-                #     # exit()
-                #     plt.hist(max(a), bins=1, range = (0,max(a)), alpha=0.6, label=name)
-                #     fig.savefig(save_path)
-                #     break
-
-                count += 1
-        # plt.legend(loc='upper right')
-        plt.hist(max_singular_value, bins=40, range = (0,max(max_singular_value) + 2), alpha=0.6, label=name)
-        fig.savefig(save_path)
-        print(max_singular_value)
-
-=======
     if comparison_model:
         assert num_layers == len(list(comparison_model.named_parameters())), "Comparison model must have same number of parameters..."
         comparison_named_parameters = iter(comparison_model.named_parameters())
 
-    
     with torch.no_grad():
         for i in range(num_layers):
             
@@ -115,11 +79,10 @@
                     plt.hist(singular_values, bins=bins, range = (0, max(singular_values)), alpha=0.6, label=name, color='blue')
 
                 fig.savefig(save_path + "_layer_" + name + ".png")
-        
-if __name__ == '__main__':
->>>>>>> 128e6fbc
+
 
 def main():
+
     # Load configurations
     param = load_yaml('param_iso')
 
@@ -137,25 +100,17 @@
     model.load_state_dict(torch.load(f'models/{param["name"]}/{"baseline.pt"}', map_location='cpu'))
     model.eval()
 
-<<<<<<< HEAD
-    parseval_model.load_state_dict(torch.load(f'models/{param["name"]}/{"parseval.pt"}', map_location='cpu'))
-=======
     parseval_model.load_state_dict(torch.load(f'models/isometry/{param["name"]}/{"00010.pt"}', map_location='cpu'))
->>>>>>> 128e6fbc
     parseval_model.eval()
 
     # Check tightness
-    check_parseval_tightness(   model = model, 
-                                comparison_model = parseval_model,
-                                save_path = "img/parseval_tightness/comparison")
-
-<<<<<<< HEAD
-    print("Parseval")
-    check_parseval_tightness(parseval_model, "img/parseval_tightness/parseval.png")
+    check_parseval_tightness(model = model,
+                             comparison_model = parseval_model,
+                             save_path = "img/parseval_tightness/comparison")
 
 
 if __name__ == '__main__':
     main()
-=======
->>>>>>> 128e6fbc
+
+
     