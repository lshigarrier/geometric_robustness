--- conflicted
+++ resolved
@@ -1,10 +1,6 @@
 import matplotlib.pyplot as plt
 import numpy as np
-<<<<<<< HEAD
-=======
-from mnist_utils import load_yaml
 import torch
->>>>>>> e1f8496a
 
 def plot_side_by_side(img, adv_img, pred, adv_pred, title, save_path):
     
