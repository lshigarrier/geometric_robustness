<<<<<<< HEAD
archives/
__pycache__/
=======
__pycache__/
nohup*
>>>>>>> 7014ebfe
<|MERGE_RESOLUTION|>--- conflicted
+++ resolved
@@ -1,7 +1,3 @@
-<<<<<<< HEAD
 archives/
 __pycache__/
-=======
-__pycache__/
-nohup*
->>>>>>> 7014ebfe
+nohup*