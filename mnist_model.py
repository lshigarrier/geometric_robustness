import torch
import torch.nn as nn
import torch.nn.functional as F


class IsometryReg(nn.Module):

    def __init__(self, epsilon, num_stab=1e-6):
        super(IsometryReg, self).__init__()
        self.epsilon = epsilon
        self.num_stab = num_stab

    def forward(self, data, output, device):
        # Squared input dimension
        n2 = data.shape[2]*data.shape[3]
        # Number of classes
        c = output.shape[1]
        m = c - 1

        # Numerical stability
        output = output*(1 - c*self.num_stab) + self.num_stab

        # Coordinate change
        new_output = torch.sqrt(output)
        new_output = 2 * new_output[:, :m] / (1 - new_output[:, m].unsqueeze(1).repeat(1, m))

        # Compute Jacobian matrix
        jac = torch.zeros(m, *data.shape).to(device)
        grad_output = torch.zeros(*new_output.shape).to(device)
        for i in range(m):
            grad_output.zero_()
            grad_output[:, i] = 1
            jac[i] = torch.autograd.grad(new_output, data, grad_outputs=grad_output, retain_graph=True)[0]
        jac = torch.transpose(jac, dim0=0, dim1=1)
        jac = jac.contiguous().view(jac.shape[0], jac.shape[1], -1)

        # Gram matrix of Jacobian
        jac = torch.bmm(jac, torch.transpose(jac, 1, 2))

        # Compute the change of basis matrix
        change = output[:, m] / torch.square(
            2 * torch.sqrt(output[:, m]) - torch.norm(output[:, :c-1], p=1, dim=1))

        # Distance from center of simplex
        delta = torch.sqrt(output / c).sum(dim=1)
        delta = 2 * torch.acos(delta)

        # Diagonal embedding
        change = torch.diag_embed(change.unsqueeze(1).repeat(1, m))
        change = change * (delta ** 2)[:, None, None]
        change = change / self.epsilon ** 2

        # Compute regularization term (alpha in docs)
        reg = self.epsilon**2/n2*torch.linalg.norm((jac - change).contiguous().view(len(data), -1), dim=1)

        # Return
        return reg.mean()


class JacobianReg(nn.Module):

    def __init__(self, epsilon, num_stab=1e-6):
        super(JacobianReg, self).__init__()
        self.epsilon = epsilon
        self.num_stab = num_stab

    def forward(self, data, output, device):
        # Squared input dimension
        # n2 = data.shape[2]*data.shape[3]
        # Number of classes
        c = output.shape[1]
        m = c - 1

        # Numerical stability
        output = output*(1 - c*self.num_stab) + self.num_stab

        # Coordinate change
        new_output = torch.sqrt(output)
        new_output = 2 * new_output[:, :m] / (1 - new_output[:, m].unsqueeze(1).repeat(1, m))

        # Compute Jacobian matrix
        jac = torch.zeros(m, *data.shape).to(device)
        grad_output = torch.zeros(*new_output.shape).to(device)
        for i in range(m):
            grad_output.zero_()
            grad_output[:, i] = 1
            jac[i] = torch.autograd.grad(new_output, data, grad_outputs=grad_output, retain_graph=True)[0]
        jac = torch.transpose(jac, dim0=0, dim1=1)
        jac = jac.contiguous().view(jac.shape[0], -1)

        # Compute delta and rho
        delta = torch.sqrt(output/c).sum(dim=1)
        delta = 2*torch.acos(delta)
        rho = (2*(1-torch.sqrt(output[:, m])) - output[:, :m].sum(dim=1))/(1-torch.sqrt(output[:, m]))

        # Compute regularization
        reg = F.elu(torch.sqrt(torch.square(jac).sum(dim=1)) - delta/(rho*self.epsilon))
        return reg.mean()


class Lenet(nn.Module):

    def __init__(self, param, perform_softmax = True):
        super(Lenet, self).__init__()
        self.conv1 = nn.Conv2d(1, param['channels1'], 3, 1)
        self.conv2 = nn.Conv2d(param['channels1'], param['channels2'], 3, 1)
        # self.dropout1 = nn.Dropout(0.25)
        # self.dropout2 = nn.Dropout(0.5)
        self.fc1 = nn.Linear(9216, param['hidden'])
        self.fc2 = nn.Linear(param['hidden'], 10)

<<<<<<< HEAD
    def forward(self, x, perform_softmax=True):
=======
        self.perform_softmax = perform_softmax

    def forward(self, x):
>>>>>>> 128e6fbc
        x = x.float()
        x = self.conv1(x)
        x = F.relu(x)
        x = self.conv2(x)
        x = F.relu(x)
        x = F.max_pool2d(x, 2)
        # x = self.dropout1(x)
        x = torch.flatten(x, 1)
        x = self.fc1(x)
        x = F.relu(x)
        # x = self.dropout2(x)
        logits = self.fc2(x)

<<<<<<< HEAD
        if perform_softmax:
            softmax_output = F.softmax(logits, dim=1)
=======
        if self.perform_softmax:
            softmax_output = F.softmax(logits, dim = 1)
>>>>>>> 128e6fbc
            return softmax_output

        else:
            return logits<|MERGE_RESOLUTION|>--- conflicted
+++ resolved
@@ -18,7 +18,7 @@
         m = c - 1
 
         # Numerical stability
-        output = output*(1 - c*self.num_stab) + self.num_stab
+        output = F.softmax(output)*(1 - c*self.num_stab) + self.num_stab
 
         # Coordinate change
         new_output = torch.sqrt(output)
@@ -72,7 +72,7 @@
         m = c - 1
 
         # Numerical stability
-        output = output*(1 - c*self.num_stab) + self.num_stab
+        output = F.softmax(output)*(1 - c*self.num_stab) + self.num_stab
 
         # Coordinate change
         new_output = torch.sqrt(output)
@@ -100,7 +100,7 @@
 
 class Lenet(nn.Module):
 
-    def __init__(self, param, perform_softmax = True):
+    def __init__(self, param, perform_softmax=False):
         super(Lenet, self).__init__()
         self.conv1 = nn.Conv2d(1, param['channels1'], 3, 1)
         self.conv2 = nn.Conv2d(param['channels1'], param['channels2'], 3, 1)
@@ -108,15 +108,9 @@
         # self.dropout2 = nn.Dropout(0.5)
         self.fc1 = nn.Linear(9216, param['hidden'])
         self.fc2 = nn.Linear(param['hidden'], 10)
-
-<<<<<<< HEAD
-    def forward(self, x, perform_softmax=True):
-=======
         self.perform_softmax = perform_softmax
 
     def forward(self, x):
->>>>>>> 128e6fbc
-        x = x.float()
         x = self.conv1(x)
         x = F.relu(x)
         x = self.conv2(x)
@@ -128,15 +122,8 @@
         x = F.relu(x)
         # x = self.dropout2(x)
         logits = self.fc2(x)
-
-<<<<<<< HEAD
-        if perform_softmax:
+        if self.perform_softmax:
             softmax_output = F.softmax(logits, dim=1)
-=======
-        if self.perform_softmax:
-            softmax_output = F.softmax(logits, dim = 1)
->>>>>>> 128e6fbc
             return softmax_output
-
         else:
             return logits