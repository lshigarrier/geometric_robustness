import torch
import torch.nn as nn
import torch.nn.functional as F
from torch.utils.data import Dataset
import numpy as np


class RobustMnist(Dataset):

    def __init__(self, param):
        super(RobustMnist, self).__init__()
        self.data = np.zeros((60000, 1, 28, 28), dtype=np.float)
        self.target = np.zeros((60000,), dtype=np.int)
        for t in range(1000, 60001, 1000):
            data_array = np.load(param['robust_file']+f'_{t}.npy')
            target_array = np.load(param['target_file']+f'_{t}.npy')
            self.data[t-1000:t, 0, :] = data_array.copy()
            self.target[t-1000:t] = target_array.copy()

    def __len__(self):
        return self.target.shape[0]

    def __getitem__(self, idx):
        return self.data[idx], self.target[idx]


class CoordChange(nn.Module):
    """
    Spherical transformation followed by stereographic projection
    """

    def __init__(self, m=9):
        super(CoordChange, self).__init__()
        self.m = m  # number of classes minus 1

    def forward(self, x):
        mu = torch.sqrt(x)
        t = 2 * mu[:, :self.m] / (1 - mu[:, self.m].unsqueeze(1).repeat(1, self.m))
        return t


class JacobianReg(nn.Module):

    def __init__(self, epsilon):
        super(JacobianReg, self).__init__()
        self.epsilon = epsilon

    def forward(self, data, output):
        c = output.shape[1]
        m = c - 1

        # Coordinate change
        new_output = torch.sqrt(output)
        new_output = 2 * new_output[:, :m] / (1 - new_output[:, m].unsqueeze(1).repeat(1, m))

        # Compute Jacobian matrix
        jac = torch.zeros(m, *data.shape)
        grad_output = torch.zeros(*new_output.shape)
        for i in range(m):
            grad_output.zero_()
            grad_output[:, i] = 1
            jac[i] = torch.autograd.grad(new_output, data, grad_outputs=grad_output, retain_graph=True)[0]
        '''
        for i in range(m):
            if data.grad is not None:
                data.grad.zero_()
            grad_output.zero_()
            grad_output[:, i] = 1
            new_output.backward(grad_output, retain_graph=True)
            jac[i] = data.grad.data
        '''
        jac = torch.transpose(jac, dim0=0, dim1=1)
        jac = torch.reshape(jac, (jac.shape[0], -1))

        # Compute delta and rho
        delta = torch.sqrt(output/c).sum(dim=1)
        delta = 2*torch.acos(delta)
        rho = (2*(1-torch.sqrt(output[:, m])) - output[:, :m].sum(dim=1))/(1-torch.sqrt(output[:, m]))

        # Compute regularization
        reg = F.elu(torch.sqrt(torch.square(jac).sum(dim=1)) - delta/(rho*self.epsilon))
        return reg.mean()


class SoftLeNet(nn.Module):

    def __init__(self, param, eps=1e-6):
        super(SoftLeNet, self).__init__()
        self.conv1 = nn.Conv2d(1, param['channels1'], 3, 1)
        self.conv2 = nn.Conv2d(param['channels1'], param['channels2'], 3, 1)
        self.fc1 = nn.Linear(9216, param['hidden'])
        self.fc2 = nn.Linear(param['hidden'], 10)
        self.eps = eps

    def forward(self, x):
        x = self.conv1(x)
        x = F.relu(x)
        x = self.conv2(x)
        x = F.relu(x)
        x = F.max_pool2d(x, 2)
        x = torch.flatten(x, 1)
        x = self.fc1(x)
        x = F.relu(x)
        x = self.fc2(x)
        output = torch.maximum(F.softmax(x, dim=1), torch.tensor(self.eps))
        return torch.minimum(output, torch.tensor(1 - 9*self.eps))
<<<<<<< HEAD

=======
>>>>>>> 7014ebfe

class Lenet(nn.Module):

    def __init__(self, param):
        super(Lenet, self).__init__()
        self.conv1 = nn.Conv2d(1, param['channels1'], 3, 1)
        self.conv2 = nn.Conv2d(param['channels1'], param['channels2'], 3, 1)
        self.dropout1 = nn.Dropout(0.25)
        self.dropout2 = nn.Dropout(0.5)
        self.fc1 = nn.Linear(9216, param['hidden'])
        self.fc2 = nn.Linear(param['hidden'], 10)

    def forward(self, x):
        x = self.conv1(x)
        x = F.relu(x)
        x = self.conv2(x)
        x = F.relu(x)
        x = F.max_pool2d(x, 2)
        x = self.dropout1(x)
        x = torch.flatten(x, 1)
        x = self.fc1(x)
        x = F.relu(x)
        x = self.dropout2(x)
        x = self.fc2(x)
        output = F.log_softmax(x, dim=1)
        return output

class LogitLenet(nn.Module):

    def __init__(self, param):
        super(LogitLenet, self).__init__()
        self.conv1 = nn.Conv2d(1, param['channels1'], 3, 1)
        self.conv2 = nn.Conv2d(param['channels1'], param['channels2'], 3, 1)
        self.dropout1 = nn.Dropout(0.25)
        self.dropout2 = nn.Dropout(0.5)
        self.fc1 = nn.Linear(9216, param['hidden'])
        self.fc2 = nn.Linear(param['hidden'], 10)

    def forward(self, x):
        x = x.float()
        x = self.conv1(x)
        x = F.relu(x)
        x = self.conv2(x)
        x = F.relu(x)
        x = F.max_pool2d(x, 2)
        x = self.dropout1(x)
        x = torch.flatten(x, 1)
        x = self.fc1(x)
        x = F.relu(x)
        x = self.dropout2(x)
        x = self.fc2(x)
        return x

class FeatureNet(Lenet):

    def __init__(self, param):
        super(FeatureNet, self).__init__(param)

    def forward(self, x):
        x = self.conv1(x)
        x = F.relu(x)
        x = self.conv2(x)
        x = F.relu(x)
        x = F.max_pool2d(x, 2)
        x = self.dropout1(x)
        x = torch.flatten(x, 1)
        x = self.fc1(x)
        feature = F.relu(x)
        return feature<|MERGE_RESOLUTION|>--- conflicted
+++ resolved
@@ -104,10 +104,7 @@
         x = self.fc2(x)
         output = torch.maximum(F.softmax(x, dim=1), torch.tensor(self.eps))
         return torch.minimum(output, torch.tensor(1 - 9*self.eps))
-<<<<<<< HEAD
 
-=======
->>>>>>> 7014ebfe
 
 class Lenet(nn.Module):
 
@@ -135,6 +132,7 @@
         output = F.log_softmax(x, dim=1)
         return output
 
+
 class LogitLenet(nn.Module):
 
     def __init__(self, param):
@@ -161,6 +159,7 @@
         x = self.fc2(x)
         return x
 
+
 class FeatureNet(Lenet):
 
     def __init__(self, param):
