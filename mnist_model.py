import torch
import torch.nn as nn
import torch.nn.functional as F


def compute_jacobian(data, output, device, num_stab=1e-6):
    c = output.shape[1]
    m = c - 1

    output = output * (1 - c * num_stab) + num_stab

    new_output = torch.sqrt(output)
    new_output = 2 * new_output[:, :m] / (1 - new_output[:, m].unsqueeze(1).repeat(1, m))

    jac = torch.zeros(m, *data.shape).to(device)
    grad_output = torch.zeros(*new_output.shape).to(device)
    for i in range(m):
        grad_output.zero_()
        grad_output[:, i] = 1
        jac[i] = torch.autograd.grad(new_output, data, grad_outputs=grad_output, retain_graph=True)[0]
    jac = torch.transpose(jac, dim0=0, dim1=1)
    return jac.contiguous().view(jac.shape[0], m, -1)


def get_jacobian_bound(output, epsilon):
    c = output.shape[1]
    m = c - 1
    delta = torch.sqrt(output / c).sum(dim=1)
    delta = 2 * torch.acos(delta)
    rho = (2 * (1 - torch.sqrt(output[:, m])) - output[:, :m].sum(dim=1)) / (1 - torch.sqrt(output[:, m]))
    return delta / (rho * epsilon)


class IsometryReg(nn.Module):

    def __init__(self, epsilon, num_stab=1e-6):
        super(IsometryReg, self).__init__()
        self.epsilon = epsilon
        self.num_stab = num_stab

    def forward(self, data, output, device):
        # Input dimension
        n = data.shape[2]*data.shape[3]
        # Number of classes
        c = output.shape[1]
        m = c - 1

        # Numerical stability
        output = F.softmax(output)*(1 - c*self.num_stab) + self.num_stab

        # Coordinate change
        new_output = torch.sqrt(output)
        new_output = 2 * new_output[:, :m] / (1 - new_output[:, m].unsqueeze(1).repeat(1, m))

        # Compute Jacobian matrix
        jac = torch.zeros(m, *data.shape).to(device)
        grad_output = torch.zeros(*new_output.shape).to(device)
        for i in range(m):
            grad_output.zero_()
            grad_output[:, i] = 1
            jac[i] = torch.autograd.grad(new_output, data, grad_outputs=grad_output, retain_graph=True)[0]
        jac = torch.transpose(jac, dim0=0, dim1=1)
        jac = jac.contiguous().view(jac.shape[0], jac.shape[1], -1)

        # Gram matrix of Jacobian
        jac = torch.bmm(jac, torch.transpose(jac, 1, 2))

        # Compute the change of basis matrix
        change = output[:, m] / torch.square(
            2 * torch.sqrt(output[:, m]) - torch.norm(output[:, :c-1], p=1, dim=1))

        # Distance from center of simplex
        delta = torch.sqrt(output / c).sum(dim=1)
        delta = 2 * torch.acos(delta)

        # Diagonal embedding
        change = torch.diag_embed(change.unsqueeze(1).repeat(1, m))
        change = change * (delta ** 2)[:, None, None]
        change = change / self.epsilon ** 2

        # Compute regularization term (alpha in docs)
        reg = self.epsilon**2/n*torch.linalg.norm((jac - change).contiguous().view(len(data), -1), dim=1)

        # Return
        return reg.mean()


class JacobianReg(nn.Module):

    def __init__(self, epsilon, barrier='relu', num_stab=1e-6):
        super(JacobianReg, self).__init__()
        self.epsilon = epsilon
        self.num_stab = num_stab
        # Barrier function
        if barrier == 'relu':
            self.barrier = F.relu
        elif barrier == 'elu':
            self.barrier = F.elu
        elif barrier == 'exp':
            self.barrier = torch.exp
        else:
            raise NotImplementedError

    def forward(self, data, output, device):
        # Input dimension
        n = data.shape[2]*data.shape[3]
        # Number of classes
        c = output.shape[1]
        m = c - 1

        # Numerical stability
        output = F.softmax(output)*(1 - c*self.num_stab) + self.num_stab

        # Coordinate change
        new_output = torch.sqrt(output)
        new_output = 2 * new_output[:, :m] / (1 - new_output[:, m].unsqueeze(1).repeat(1, m))

        # Compute Jacobian matrix
        jac = torch.zeros(m, *data.shape).to(device)
        grad_output = torch.zeros(*new_output.shape).to(device)
        for i in range(m):
            grad_output.zero_()
            grad_output[:, i] = 1
            jac[i] = torch.autograd.grad(new_output, data, grad_outputs=grad_output, retain_graph=True)[0]
        jac = torch.transpose(jac, dim0=0, dim1=1)
        jac = jac.contiguous().view(jac.shape[0], m, -1)

        # Compute delta and rho
        delta = torch.sqrt(output/c).sum(dim=1)
        delta = 2*torch.acos(delta)
        rho = (2*(1-torch.sqrt(output[:, m])) - output[:, :m].sum(dim=1))/(1-torch.sqrt(output[:, m]))

        # Frobenius norm
        # jac = jac.contiguous().view(jac.shape[0], -1)
        # jac_norm = torch.square(jac).sum(dim=1)

        # Holder inequality
        abs_jac = torch.abs(jac)
        norm_1 = torch.max(abs_jac.sum(dim=1, keepdim=True), dim=2)[0]
        norm_inf = torch.max(abs_jac.sum(dim=2, keepdim=True), dim=1)[0]
        jac_norm = norm_1 * norm_inf

        # Compute regularization
        reg = self.barrier(jac_norm - (delta/(rho*self.epsilon))**2)/n
        return reg.mean()


class Lenet(nn.Module):

    def __init__(self, param, perform_softmax=False):
        super(Lenet, self).__init__()
        self.conv1 = nn.Conv2d(1, param['channels1'], 3, 1)
        self.conv2 = nn.Conv2d(param['channels1'], param['channels2'], 3, 1)
        # self.dropout1 = nn.Dropout(0.25)
        # self.dropout2 = nn.Dropout(0.5)
        self.fc1 = nn.Linear(9216, param['hidden'])
        self.fc2 = nn.Linear(param['hidden'], 10)
        self.perform_softmax = perform_softmax

    def forward(self, x):
<<<<<<< HEAD
        x = x.float()
=======
>>>>>>> 9c0e0de9
        x = self.conv1(x)
        x = F.relu(x)
        x = self.conv2(x)
        x = F.relu(x)
        x = F.max_pool2d(x, 2)
        # x = self.dropout1(x)
        x = torch.flatten(x, 1)
        x = self.fc1(x)
        x = F.relu(x)
        # x = self.dropout2(x)
        logits = self.fc2(x)
<<<<<<< HEAD
        return logits
=======
        if self.perform_softmax:
            softmax_output = F.softmax(logits, dim=1)
            return softmax_output
        else:
            return logits
>>>>>>> 9c0e0de9
<|MERGE_RESOLUTION|>--- conflicted
+++ resolved
@@ -158,10 +158,6 @@
         self.perform_softmax = perform_softmax
 
     def forward(self, x):
-<<<<<<< HEAD
-        x = x.float()
-=======
->>>>>>> 9c0e0de9
         x = self.conv1(x)
         x = F.relu(x)
         x = self.conv2(x)
@@ -173,12 +169,8 @@
         x = F.relu(x)
         # x = self.dropout2(x)
         logits = self.fc2(x)
-<<<<<<< HEAD
-        return logits
-=======
         if self.perform_softmax:
             softmax_output = F.softmax(logits, dim=1)
             return softmax_output
         else:
-            return logits
->>>>>>> 9c0e0de9
+            return logits